/* eslint-disable no-console */
import { WebSocketServer, WebSocket } from 'ws';
import { IncomingMessage } from 'http';
import { v4 as uuidv4 } from 'uuid';
import { AuthService } from './authService';
import { PlayerService } from './playerService';
import { DungeonService } from './dungeonService';
import { GameMessage, WebSocketClient, GameState, Player } from '../types/game';
<<<<<<< HEAD
import { MoveData, ActionData } from './gameTypes';
=======
import { MoveData, ActionData, RespawnData, HealthUpdateData } from './gameTypes';
>>>>>>> 977dcd19
import { createSafePlayerData } from './gameUtils';
import { traceWebSocketOperation, traceWebSocketMessage, addSpanAttributes, addPayloadInfo } from '../config/tracing';
import { 
  addClientToFloor, 
  removeClientFromFloor, 
  broadcastToFloor, 
  broadcastToFloorExcluding,
  getPlayersOnFloor,
  getTotalPlayerCount,
  getPlayerCountsByFloor,
  floorClients
} from './floorManager';
import {
  handlePlayerMove,
  handlePlayerAction,
<<<<<<< HEAD
  cleanupRateLimitData
=======
  handlePlayerRespawn,
  cleanupRateLimitData,
  cleanupDbSaveData
>>>>>>> 977dcd19
} from './gameHandlers';
import { enemyService } from './index';

const authService = new AuthService();
const playerService = new PlayerService();
const dungeonService = new DungeonService();
const clients = new Map<string, WebSocketClient>();

// Export clients for use in other modules
export { clients };

// Export gameState for use in other modules
export const gameState: GameState = {
  players: new Map<string, Player>(),
  gameStarted: true,
  lastUpdate: new Date(),
};

// Helper function to find existing client by player ID
function findClientByPlayerIdLocal(playerId: string): string | null {
  for (const [clientId, client] of clients.entries()) {
    if (client.playerId === playerId) {
      return clientId;
    }
  }
  return null;
}

// Local wrapper functions for compatibility
function sendMessageLocal(clientId: string, message: GameMessage): void {
  const client = clients.get(clientId);
  if (client && client.ws.readyState === WebSocket.OPEN) {
    const messageWithTimestamp = {
      ...message,
      timestamp: new Date(),
    };
    client.ws.send(JSON.stringify(messageWithTimestamp));
  }
}

function sendErrorMessageLocal(clientId: string, error: string): void {
  sendMessageLocal(clientId, {
    type: 'error',
    data: { message: error },
  });
}

export function setupWebSocketServer(wss: WebSocketServer): void {
  wss.on('connection', async (ws: WebSocket, req: IncomingMessage) => {
    const clientId = uuidv4();
    const client: WebSocketClient = {
      id: clientId,
      ws,
      isAuthenticated: false,
      lastPing: new Date(),
    };

    clients.set(clientId, client);
    console.log(`New WebSocket connection: ${clientId}`);

    // Parse URL parameters for authentication
    const url = new URL(req.url!, `http://${req.headers.host}`);
    const encodedToken = url.searchParams.get('token');

    // Decode the token safely
    const token = encodedToken ? decodeURIComponent(encodedToken) : null;

    // Authenticate immediately on connection
    if (token) {
      try {
        await handleAutoConnect(clientId, token);
      } catch (error) {
        console.error(`Auto-authentication failed for client ${clientId}:`, error);
        sendErrorMessageLocal(clientId, 'Authentication failed. Please check your token.');
        ws.close(1008, 'Authentication failed');
        return;
      }
    } else {
      console.log(`No token provided for client ${clientId}`);
      sendErrorMessageLocal(clientId, 'Authentication token required. Please connect with ?token=your-token');
      ws.close(1008, 'Token required');
      return;
    }

    // Set up message handling
    ws.on('message', async (data: Buffer) => {
      try {
        const message: GameMessage = JSON.parse(data.toString());
        await traceWebSocketOperation('receive_message', async () => {
          addSpanAttributes({
            'websocket.client.id': clientId,
            'websocket.message.size_bytes': data.length,
            'websocket.message.type': message.type,
          });
          
          await handleMessage(clientId, message);
        });
      } catch (error) {
        console.error('Error parsing message:', error);
        sendErrorMessageLocal(clientId, 'Invalid message format');
      }
    });

    // Handle connection close
    ws.on('close', () => {
      handleDisconnect(clientId);
    });

    // Handle errors
    ws.on('error', (error) => {
      console.error(`WebSocket error for client ${clientId}:`, error);
      handleDisconnect(clientId);
    });

    // Send initial connection message
    sendMessageLocal(clientId, {
      type: 'connection_established',
      data: { clientId },
    });
  });

  // Set up periodic cleanup and game updates
  setInterval(() => {
    cleanupInactiveClients();
    broadcastGameState();
  }, 5000); // Every 5 seconds
}

async function handleMessage(clientId: string, message: GameMessage): Promise<void> {
  const client = clients.get(clientId);
  if (!client) {
    return;
  }

  // Trace the WebSocket message handling
  return traceWebSocketMessage(message.type, message.data, async () => {
    addSpanAttributes({
      'websocket.client.id': clientId,
      'websocket.client.player_id': client.playerId || 'unknown',
      'websocket.client.user_id': client.userId || 'unknown',
      'websocket.message.type': message.type,
    });

    addPayloadInfo(message, 'inbound');

    try {
      switch (message.type) {
        case 'player_move':
          await handlePlayerMove(clientId, message.data as unknown as MoveData, clients, gameState, playerService);
          break;

        case 'player_action':
          await handlePlayerAction(clientId, message.data as unknown as ActionData, clients, gameState, playerService, enemyService);
          break;

<<<<<<< HEAD
=======
        case 'player_respawn':
          await handlePlayerRespawn(clientId, message.data as unknown as RespawnData, clients, gameState, playerService, dungeonService);
          break;

        case 'health_update':
          await handleHealthUpdate(clientId, message.data as unknown as HealthUpdateData);
          break;

>>>>>>> 977dcd19
        case 'ping':
          handlePing(clientId);
          break;

      default:
        console.log(`Unknown message type: ${message.type}`);
        sendErrorMessageLocal(clientId, `Unknown message type: ${message.type}`);
    }
    } catch (error) {
      console.error(`Error handling message ${message.type}:`, error);
      sendErrorMessageLocal(clientId, 'Error processing message');
      throw error; // Re-throw to be caught by tracing
    }
  }, clientId, client.userId);
}

async function handleAutoConnect(clientId: string, token: string): Promise<void> {
  const client = clients.get(clientId);
  if (!client) {
    throw new Error('Client not found');
  }

  console.log(`Auto-connecting client ${clientId} with token`);

  try {
    // Verify Firebase token
    const user = await authService.verifyToken(token);
    if (!user) {
      throw new Error('Invalid token');
    }

    const userId = user.uid;
    const userEmail = user.email || null;
    const userName = user.name || null;

    console.log(`Token verification successful for user: ${userId}`);

    // Set client as authenticated
    client.userId = userId;
    client.userEmail = userEmail || undefined;
    client.userName = userName || undefined;
    client.isAuthenticated = true;

    // Get or create player
    let player = await playerService.getPlayer(userId);
    if (!player) {
      const displayName = userName || (userEmail ? userEmail.split('@')[0] : 'Player');
      player = await playerService.createPlayer(userId, displayName, userEmail || undefined);
      console.log(`Created new player: ${displayName} (${userId})`);
    } else {
      console.log(`Found existing player: ${player.username} (${userId})`);
      console.log(`[CONNECTION DEBUG] Player character data:`, player.character);
    }

    // Set player online
    await playerService.setPlayerOnlineStatus(userId, true);
    
    // Check if this player is already connected and clean up old connection
    const existingClientId = findClientByPlayerIdLocal(player.id);
    if (existingClientId) {
      console.log(`Player ${player.username} already connected, cleaning up old connection: ${existingClientId}`);
      handleDisconnect(existingClientId);
    }
    
    client.playerId = player.id;
    gameState.players.set(player.id, player);
    console.log(`[CONNECTION DEBUG] Stored player in gameState with character:`, player.character);

    // Use player's current floor from database (defaults to 'A' if not set)
    const currentFloor = player.currentDungeonDagNodeName || 'A';
    player.currentDungeonDagNodeName = currentFloor;
    addClientToFloor(clientId, currentFloor, clients);

    // Send success response with floor-specific data
    sendMessageLocal(clientId, {
      type: 'connect_success',
      data: {
        player, // Send full player data to the connecting user
        gameState: {
          players: getPlayersOnFloor(currentFloor, clients, gameState), // Only players on the same floor
          gameStarted: gameState.gameStarted,
        },
      },
    });

    // Send current players list for this floor to the new client
    const playersOnFloor = getPlayersOnFloor(currentFloor, clients, gameState)
      .filter(p => p.id !== player.id);

    if (playersOnFloor.length > 0) {
      sendMessageLocal(clientId, {
        type: 'players_list',
        data: {
          players: playersOnFloor,
          floor: currentFloor,
        },
      });
    }

    // Broadcast player joined to other clients on the same floor
    broadcastToFloorExcluding(currentFloor, clientId, {
      type: 'player_joined',
      data: createSafePlayerData(player),
    }, clients);

    console.log(`Player auto-connected successfully: ${player.username} (${userId}) on floor ${currentFloor}`);
  } catch (error) {
    console.error(`Auto-connect error for client ${clientId}:`, error);
    throw error; // Re-throw so the connection handler can close the WebSocket
  }
}

function handlePing(clientId: string): void {
  const client = clients.get(clientId);
  if (client) {
    client.lastPing = new Date();
    sendMessageLocal(clientId, {
      type: 'pong',
      data: { timestamp: new Date() },
    });
  }
}

async function handleHealthUpdate(clientId: string, data: HealthUpdateData): Promise<void> {
  const client = clients.get(clientId);
  if (!client || !client.isAuthenticated || !client.userId) {
    sendErrorMessageLocal(clientId, 'Not authenticated');
    return;
  }

  // Validate the health update data
  if (typeof data.health !== 'number' || typeof data.maxHealth !== 'number') {
    sendErrorMessageLocal(clientId, 'Invalid health data');
    return;
  }

  // Ensure health values are non-negative and health doesn't exceed maxHealth
  const health = Math.max(0, Math.min(data.health, data.maxHealth));
  const maxHealth = Math.max(1, data.maxHealth); // Ensure maxHealth is at least 1

  try {
    // Update the player's health and maxHealth in the database
    await playerService.updatePlayerHealthAndMaxHealth(client.userId, health, maxHealth);
    
    console.log(`Updated health for player ${client.userId}: ${health}/${maxHealth}`);
    
    // Optionally broadcast the health update to other players on the same floor
    // This can help with game state synchronization
    if (client.playerId) {
      const player = gameState.players.get(client.playerId);
      if (player) {
        player.health = health;
        player.maxHealth = maxHealth;
        
        // Broadcast to other players on the same floor (excluding the sender)
        if (player.currentDungeonDagNodeName) {
          broadcastToFloorExcluding(player.currentDungeonDagNodeName, clientId, {
            type: 'player_health_update',
            data: {
              playerId: client.playerId,
              health: health,
              maxHealth: maxHealth
            }
          }, clients);
        }
      }
    }
    
  } catch (error) {
    console.error(`Error updating health for player ${client.userId}:`, error);
    sendErrorMessageLocal(clientId, 'Failed to update health');
  }
}

async function handleDisconnect(clientId: string): Promise<void> {
  const client = clients.get(clientId);
  if (client) {
    console.log(`Client disconnected: ${clientId}`);

    // Clean up rate limiting data
    cleanupRateLimitData(clientId);

    // Set player offline if authenticated
    if (client.userId) {
      try {
        // Force save player data to database on disconnect
        if (client.playerId) {
          const player = gameState.players.get(client.playerId);
          if (player) {
            await playerService.updatePlayerPositionRotationAndCharacter(
              client.userId, 
              player.position, 
              player.rotation, 
              player.character
            );
            console.log(`Forced save of player data for ${client.userId} on disconnect`);
          }
        }
        
        // Clean up database save tracking data
        cleanupDbSaveData(client.userId);
        
        await playerService.setPlayerOnlineStatus(client.userId, false);
        
        // Remove from game state
        if (client.playerId) {
          gameState.players.delete(client.playerId);
        }

        // Remove client from their floor and notify others on that floor
        const currentFloor = client.currentDungeonDagNodeName;
        if (currentFloor) {
          removeClientFromFloor(clientId, currentFloor, clients);
          
          // Broadcast player left to other clients on the same floor
          broadcastToFloor(currentFloor, {
            type: 'player_left',
            data: { 
              playerId: client.playerId,
              floor: currentFloor,
            },
          }, clients);
        }
      } catch (error) {
        console.error('Error handling disconnect:', error);
      }
    }

    clients.delete(clientId);
  }
}

function broadcastGameState(): void {
  if (gameState.players.size === 0) {
    return;
  }

  // Broadcast floor-specific game state to each floor
  floorClients.forEach((clientIds, dungeonDagNodeName) => {
    if (clientIds.size > 0) {
      const playersOnFloor = getPlayersOnFloor(dungeonDagNodeName, clients, gameState);
      
      console.log(`[GAME_STATE DEBUG] Broadcasting to floor ${dungeonDagNodeName}, ${playersOnFloor.length} players with character data:`, 
        playersOnFloor.map(p => ({ id: p.id, hasCharacter: !!p.character, character: p.character })));
      
      broadcastToFloor(dungeonDagNodeName, {
        type: 'game_state',
        data: {
          players: playersOnFloor,
          gameStarted: gameState.gameStarted,
          lastUpdate: gameState.lastUpdate,
          floor: dungeonDagNodeName,
        },
      }, clients);
    }
  });
}

function cleanupInactiveClients(): void {
  const now = new Date();
  const timeout = 30000; // 30 seconds

  clients.forEach((client, clientId) => {
    if (now.getTime() - client.lastPing.getTime() > timeout) {
      console.log(`Cleaning up inactive client: ${clientId}`);
      client.ws.terminate();
      handleDisconnect(clientId);
    }
  });
}

// Export function for REST endpoints to trigger floor changes
export async function changePlayerFloor(userId: string, newFloorName: string): Promise<{ success: boolean; message: string }> {
  try {
    // Find client by userId
    let targetClient: WebSocketClient | null = null;
    let targetClientId: string | null = null;
    
    for (const [clientId, client] of clients.entries()) {
      if (client.userId === userId) {
        targetClient = client;
        targetClientId = clientId;
        break;
      }
    }
    
    if (!targetClient || !targetClientId) {
      return { success: false, message: 'Player not connected via WebSocket' };
    }
    
    const oldFloor = targetClient.currentDungeonDagNodeName;
    
    // Update player's floor in database
    await playerService.updatePlayerFloor(userId, newFloorName);
    
    // Update game state
    const player = gameState.players.get(targetClient.playerId!);
    if (player) {
      player.currentDungeonDagNodeName = newFloorName;
    }
    
    // Move client to new floor room
    if (oldFloor) {
      removeClientFromFloor(targetClientId, oldFloor, clients);
    }
    addClientToFloor(targetClientId, newFloorName, clients);
    
    // Notify old floor that player left
    if (oldFloor) {
      broadcastToFloor(oldFloor, {
        type: 'player_left_floor',
        data: { 
          playerId: targetClient.playerId,
          fromFloor: oldFloor,
          toFloor: newFloorName,
        },
      }, clients);
    }
    
    // Notify new floor that player joined
    if (player) {
      broadcastToFloorExcluding(newFloorName, targetClientId, {
        type: 'player_joined_floor',
        data: {
          ...createSafePlayerData(player),
          fromFloor: oldFloor,
          toFloor: newFloorName,
        },
      }, clients);
    }
    
    console.log(`Player ${targetClient.playerId} changed from floor ${oldFloor} to ${newFloorName} via REST`);
    return { success: true, message: `Floor changed from ${oldFloor} to ${newFloorName}` };
    
  } catch (error) {
    console.error('REST floor change error:', error);
    return { success: false, message: 'Error changing floor' };
  }
}

// Re-export the utility functions for backward compatibility
export { getTotalPlayerCount, getPlayerCountsByFloor };<|MERGE_RESOLUTION|>--- conflicted
+++ resolved
@@ -6,11 +6,7 @@
 import { PlayerService } from './playerService';
 import { DungeonService } from './dungeonService';
 import { GameMessage, WebSocketClient, GameState, Player } from '../types/game';
-<<<<<<< HEAD
-import { MoveData, ActionData } from './gameTypes';
-=======
-import { MoveData, ActionData, RespawnData, HealthUpdateData } from './gameTypes';
->>>>>>> 977dcd19
+import { MoveData, ActionData, HealthUpdateData } from './gameTypes';
 import { createSafePlayerData } from './gameUtils';
 import { traceWebSocketOperation, traceWebSocketMessage, addSpanAttributes, addPayloadInfo } from '../config/tracing';
 import { 
@@ -26,13 +22,8 @@
 import {
   handlePlayerMove,
   handlePlayerAction,
-<<<<<<< HEAD
-  cleanupRateLimitData
-=======
-  handlePlayerRespawn,
   cleanupRateLimitData,
   cleanupDbSaveData
->>>>>>> 977dcd19
 } from './gameHandlers';
 import { enemyService } from './index';
 
@@ -188,17 +179,10 @@
           await handlePlayerAction(clientId, message.data as unknown as ActionData, clients, gameState, playerService, enemyService);
           break;
 
-<<<<<<< HEAD
-=======
-        case 'player_respawn':
-          await handlePlayerRespawn(clientId, message.data as unknown as RespawnData, clients, gameState, playerService, dungeonService);
-          break;
-
         case 'health_update':
           await handleHealthUpdate(clientId, message.data as unknown as HealthUpdateData);
           break;
 
->>>>>>> 977dcd19
         case 'ping':
           handlePing(clientId);
           break;
